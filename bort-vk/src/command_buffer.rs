--- conflicted
+++ resolved
@@ -197,8 +197,6 @@
             )
         }
     }
-<<<<<<< HEAD
-=======
 
     /// vkCmdDrawIndexed
     pub fn draw_indexed(
@@ -277,7 +275,6 @@
                 .reset_command_buffer(self.handle, reset_flags)
         }
     }
->>>>>>> cc1e2400
 }
 
 impl Drop for CommandBuffer {
