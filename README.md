--- conflicted
+++ resolved
@@ -1,10 +1,10 @@
 # Bort
 
-<<<<<<< HEAD
-Is a pretty unambitious, lightweight vulkan wrapper on top of [ash](https://github.com/ash-rs/ash) and [VMA](https://github.com/lilly-lizard/bort-vma) aiming to reduce some boilerplate, call destructors with `Drop`, reference count resource dependencies, store create-info properties, provide useful defaults for create-info properties etc.
-=======
 Bort is an unambitious, lightweight vulkan wrapper on top of [ash](https://github.com/ash-rs/ash) and [vulkan memory allocator](https://github.com/GPUOpen-LibrariesAndSDKs/VulkanMemoryAllocator/) aiming to reduce some boilerplate, call destructors with `Drop`, reference count resource dependencies (with `Arc`), store create-info properties, provide convenient defaults for create-info properties etc.
->>>>>>> c7829261
+
+This repo consists of 2 crates:
+- `bort-vk`: vulkan wrapper
+- `bort-vma`: vulkan memory allocator wrapper
 
 ![Bort under attack](/assets/bort-under-attack.jpg)
 
